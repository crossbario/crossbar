title: Transport Endpoints
toc: [Documentation, Administration, Router Transports, Transport Endpoints]

# Transport Endpoints

Quick Links: **[WebSocket Transport](WebSocket Transport)** - **[RawSocket Transport](RawSocket Transport)** - **[Web Transport](Web Transport and Services)**

An Endpoint describes the network connection over which data is transmitted. Endpoints are used as part of Transport definitions. Crossbar.io currently implements three types of Endpoints: **TCP**, **TLS**, **Tor** and **Unix Domain Socket** which each come in two flavors: **listening endpoint** and **connecting endpoint**:

**Listening Endpoints**:

* [TCP Listening Endpoints](#tcp-listening-endpoints)
* [TLS Listening Endpoints](#tls-listening-endpoints)
* [Unix Domain Listening Endpoints](#unix-domain-listening-endpoints)
<<<<<<< HEAD
* [Universal Listening Endpoints(#universal-listening-endpoints)
=======
* [Tor Onion Service Endpoints](#tor-onion-service-endpoints)
>>>>>>> a93a12f3

**Connecting Endpoints**:

* [TCP Connecting Endpoints](#tcp-connecting-endpoints)
* [TLS Connecting Endpoints](#tls-connecting-endpoints)
* [Unix Domain Connecting Endpoints](#unix-domain-connecting-endpoints)
* [Tor Client Endpoints](#tor-client-endpoints)

> Endpoints are used in different places for Crossbar.io configuration. E.g. a Router Transport will (usually) specify at least one listening Endpoint for clients to connect. A component Container must specify the Router to connect to, and hence will provide configuration for a connecting Endpoint.

## TCP Endpoints

TCP *Endpoints* come in two flavors: listening and connecting *Endpoints*.

A listening TCP *Endpoint* accepts incoming connections over TCP (or TLS) from clients. A connecting TCP *Endpoint* establishes a connection over TCP (or TLS) to a server.

### TCP Listening Endpoints

Here is an *Endpoint* that is listening on TCP port `8080` (on all network interfaces):

```json
{
   "endpoint": {
      "type": "tcp",
      "port": 8080
   }
}
```

TCP listening *Endpoints* can be configured using the following parameters:

Option | Description
-----|------
**`type`** | must be `"tcp"` (*required*)
**`port`** | the TCP port to listen on (*required*)
**`version`** | the IP protocol version to speak - either `4` or `6` (default: **4**)
**`interface`** | optional interface to listen on, e.g. `127.0.0.1` to only listen on IPv4 loopback or `::1` to only listen on IPv6 loopback.
**`backlog`** | optional accept queue depth of listening endpoints (default: **50**)
**`shared`** | flag which controls sharing the socket between multiple workers - this currently only works on Linux >= 3.9 (default: **false**)
**`tls`** | optional endpoint TLS configuration (see below)

---

### TLS Listening Endpoints

Here is a listening *Endpoint* that uses TLS (note there's "interface" instead of "host"):

```json
{
   "endpoint": {
      "type": "tcp",
      "interface": "127.0.0.1",
      "port": 443,
      "tls": {
         "key": "server.key",
         "certificate": "server.crt"
      }
   }
}
```

Option | Description
---|---
**`key`** |
**`certificate`** |
**`dhparam`** |
**`ciphers`** |

---

### TCP Connecting Endpoints

Here is an *Endpoint* that is connecting over TCP to `localhost` on port `8080`:

```json
{
   "endpoint": {
      "type": "tcp",
      "host": "localhost",
      "port": 8080
   }
}
```

TCP connecting *Endpoints* can be configured using the following parameters:

Option | Description
-----|------
**`type`** | must be `"tcp"` (*required*)
**`host`** | the host IP or hostname to connect to (*required*)
**`port`** | the TCP port to connect to (*required*)
**`version`** | the IP protocol version to speak - either `4` or `6` (default: **4**)
**`timeout`** | optional connection timeout in seconds (default: **10**)
**`tls`** | optional endpoint TLS configuration (**not yet implemented**)

---

### TLS Connecting Endpoints

Not yet implemented.

---

## Unix Domain Sockets

Unix domain socket *Endpoints* come in two flavors: listening and connecting *Endpoints*.

A listening Unix domain socket *Endpoint* accepts incoming connections over a Unix domain socket from clients. A connecting Unix domain socket *Endpoint* establishes a connection a Unix domain socket to a server.

### Unix Domain Listening Endpoints

Here is an *Endpoint* that is listening on Unix domain socket `/tmp/socket1`:

```json
{
   "endpoint": {
      "type": "unix",
      "path": "/tmp/socket1"
   }
}
```

Unix domain socket listening *Endpoints* can be configured using the following parameters:

Option | Description
-----|------
**`type`** | must be `"unix"` (*required*)
**`path`** | absolute or relative path (relative to node directory) of Unix domain socket (*required*)
**`backlog`** | optional accept queue depth of listening endpoints (default: **50**)

---

### Unix Domain Connecting Endpoints

Here is an *Endpoint* that is connecting over Unix domain socket `/tmp/socket1`:

```json
{
   "endpoint": {
      "type": "unix",
      "path": "/tmp/socket1"
   }
}
```

Unix domain socket *Endpoints* can be configured using the following parameters:

Option | Description
-----|------
**`type`** | must be `"unix"` (*required*)
**`path`** | absolute or relative path (relative to node directory) of Unix domain socket (*required*)
**`timeout`** | optional connection timeout in seconds (default: **10**)

---

<<<<<<< HEAD
### Universal Listening Endpoints

So-called "universal" endpoints use some simple tricks to allow a single socket to listen for WebSocket, "norlam" HTTP **OR** Raw socket requests. This examines the first byte of the request for the magic Raw Socket byte; if it doesn't find that, it reads enough HTTP headers to determine if it's a WebSocket request or not.

This allows you to have a single listening socket that responds to any of the requests. We also use this to serve up a "user-readable" page if someone points their Web browser at a WebSocket endpoint.

The configuration for these is a simple combination of all of the possible configurations inside a dict keyed by their name. It looks like this:

```json
    "type": "universal",
    "endpoint": {
        "type": "tcp",
        "port": 8080
    },
    "rawsocket": {
    },
    "websocket": {
    },
    "web": {
    }
```

The valid configuration inside each of `rawsocket`, `websocket`, or `web` keys correspond to the same items found in the respective "individual" configurations. We won't repeat that here. There is a good example [in the Autobahn Python repository](https://github.com/crossbario/autobahn-python/blob/master/examples/router/.crossbar/config.json#L93).


---
=======

## Tor Services

The [Tor Project](https://torproject.org) runs an Internet overlay network that provides location anonymity. This can be used for "normal" client-type TCP connections as well as for servers to provide listening services on the network (known as "Onion services").

Onion services hide a service-provider's network location from clients. They also have additional benefits:

- self-certifying domain names (a hash of the private key controlling the service);
- outbound-only connections means:
    - no NAT traversal issues
    - can firewall off all incoming connections
- packets do not leave the Tor network (no "exit" node)
- end-to-end encryption without trusting Certificate Authorities (CAs).


### Tor Onion Service Endpoints

To create a Tor onion service, we need two things: a tor instance to talk to and a private key. You must arrange for Tor to be running and configure crossbar to connect to it -- a control connection is required to add an Onion service.  You must also provide a "private key file" location -- if it already contains a private key, the same service will be re-launched. Otherwise, a new one will be created (and the private key saved in the provided file).

Explaining how to run and configure Tor is beyond the scope of this documentation. The Tor Project provides instructions for [installing and running Tor from their repositories](https://www.torproject.org/download/download-unix.html.en). We recommend using Unix sockets with "cookie" authentication for the control connection (if your platform supports it); the default configuration on Debian for example will provide a Unix socket in `/var/run/tor/control`.

Here is an example *Endpoint* that keeps the private keys in a subdirectory of our current "crossbar directory" (in this case in `.crossbar/service_key`). You may also provide an absolute path (anywhere on the filesystem) if you prefer.


```json
    "endpoint": {
        "type": "onion",
        "port": 8080,
        "private_key_file": "service_key",
        "tor_control_endpoint": {
            "type": "unix",
            "path": "/var/run/tor/control"
        }
    }
```

When you start crossbar with the above configuration:

- a Tor "control protocol" connection is established
- assuming `.crossbar/service_key` doesn't exist, a new onion service is created
- a public descriptor is uploaded to the Tor network (can take more than 30s)
- the private key for the service is written to `.crossbar/service_key`
- a `127.0.0.1`-only listener on a random port will get traffic from Tor
- the Onion URI (something like `m6dazoly4sqnoqrm.onion`) will be logged

Any client services would then connect to `ws://m6dazoly4sqnoqrm.onion:8080/` (if this is a WebSocket endpoint). Anyone with the private key can create an onion service on this address so you **must keep the private key secret**. If you lose it, you will have to create a new one (and re-distribute the now different `.onion` address to clients) so keeping a backup is a good idea.


Summary of all the available options:

Option | Description
-----|------
**`type`** | must be `"onion"` (*required*)
**`port`** | integer port to advertise on the network (*required*)
**`private_key_file`** | an absolute or relative path to store private key data in (*required*)
**`tor_control_endpoint`** | how to establish a control connection to Tor (*required*)


### Tor Client Endpoints

A Tor client connection traverses the Tor network and then is sent to its ultimate destination via an "exit node" **unless** it is connecting to an Onion service, in which case there is no "exit node" (the traffic arrives encrypted at a Tor client in use by the service itself). This is described in more detail in the [Overview of Tor](https://www.torproject.org/about/overview.html.en) provided by Tor Project.

It is vital to note that if you're connecting to "normal" Internet services over Tor the exit node can see all your traffic so it is **critical to use end-to-end encryption** for these connections. That means TLS-only or Onion services only; a malicious exit node can see and modify traffic of unencrypted protocols (for example, plain HTTP).

See the "Onion services" section above for pointers on how to run a Tor service; you need one running. The only information Crossbar needs is the SOCKS5 port (by default, this is 9050). So to connect to the example service we used above, configuration such as the following is used:

```json
    "transport": {
        "type": "websocket",
        "endpoint": {
            "type": "tor",
            "host": "m6dazoly4sqnoqrm.onion",
            "port": 8080,
            "tor_socks_port": 9050
        },
        "url": "ws://m6dazoly4sqnoqrm.onion:8080/"
    }
```
>>>>>>> a93a12f3
<|MERGE_RESOLUTION|>--- conflicted
+++ resolved
@@ -12,11 +12,8 @@
 * [TCP Listening Endpoints](#tcp-listening-endpoints)
 * [TLS Listening Endpoints](#tls-listening-endpoints)
 * [Unix Domain Listening Endpoints](#unix-domain-listening-endpoints)
-<<<<<<< HEAD
 * [Universal Listening Endpoints(#universal-listening-endpoints)
-=======
 * [Tor Onion Service Endpoints](#tor-onion-service-endpoints)
->>>>>>> a93a12f3
 
 **Connecting Endpoints**:
 
@@ -172,7 +169,6 @@
 
 ---
 
-<<<<<<< HEAD
 ### Universal Listening Endpoints
 
 So-called "universal" endpoints use some simple tricks to allow a single socket to listen for WebSocket, "norlam" HTTP **OR** Raw socket requests. This examines the first byte of the request for the magic Raw Socket byte; if it doesn't find that, it reads enough HTTP headers to determine if it's a WebSocket request or not.
@@ -199,7 +195,6 @@
 
 
 ---
-=======
 
 ## Tor Services
 
@@ -277,5 +272,4 @@
         },
         "url": "ws://m6dazoly4sqnoqrm.onion:8080/"
     }
-```
->>>>>>> a93a12f3
+```