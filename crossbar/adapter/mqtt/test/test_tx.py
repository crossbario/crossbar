--- conflicted
+++ resolved
@@ -464,22 +464,9 @@
 
         Compliance statements MQTT-3.2.2-4, MQTT-3.2.2-5
         """
-<<<<<<< HEAD
         d = Deferred()
         h = BasicHandler(6)
         sessions, r, t, p, cp = make_test_items(h)
-=======
-        sessions = {}
-
-        d = Deferred()  # noqa
-        h = BasicHandler(6)
-        r = Clock()
-        t = StringTransport()
-        p = MQTTServerTwistedProtocol(h, r, sessions)
-        cp = MQTTClientParser()  # noqa
-
-        p.makeConnection(t)
->>>>>>> bfe45465
 
         data = (
             Connect(client_id=u"test123",
@@ -602,13 +589,6 @@
 
         Compliance statement MQTT-3.2.2-4
         """
-<<<<<<< HEAD
-        d = Deferred()
-=======
-        sessions = {}
-
-        d = Deferred()  # noqa
->>>>>>> bfe45465
         h = BasicHandler(self.connect_code)
         sessions, r, t, p, cp = make_test_items(h)
 
