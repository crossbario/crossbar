#####################################################################################
#
#  Copyright (C) Tavendo GmbH
#
#  Unless a separate license agreement exists between you and Tavendo GmbH (e.g. you
#  have purchased a commercial license), the license terms below apply.
#
#  Should you enter into a separate license agreement after having received a copy of
#  this software, then the terms of such license agreement replace the terms below at
#  the time at which such license agreement becomes effective.
#
#  In case a separate license agreement ends, and such agreement ends without being
#  replaced by another separate license agreement, the license terms below apply
#  from the time at which said agreement ends.
#
#  LICENSE TERMS
#
#  This program is free software: you can redistribute it and/or modify it under the
#  terms of the GNU Affero General Public License, version 3, as published by the
#  Free Software Foundation. This program is distributed in the hope that it will be
#  useful, but WITHOUT ANY WARRANTY; without even the implied warranty of
#  MERCHANTABILITY or FITNESS FOR A PARTICULAR PURPOSE.
#
#  See the GNU Affero General Public License Version 3 for more details.
#
#  You should have received a copy of the GNU Affero General Public license along
#  with this program. If not, see <http://www.gnu.org/licenses/agpl-3.0.en.html>.
#
#####################################################################################

import datetime
import json
import hmac
import hashlib
import base64

from crossbar._logging import make_logger

from netaddr.ip import IPAddress, IPNetwork

from twisted.web.resource import Resource
from twisted.python.compat import nativeString

from autobahn.websocket.utf8validator import Utf8Validator
_validator = Utf8Validator()


class _InvalidUnicode(BaseException):
    """
    Invalid Unicode was found.
    """


class _CommonResource(Resource):
    """
    Shared components between PublisherResource and CallerResource.
    """
    isLeaf = True
    decode_as_json = True

    def __init__(self, options, session):
        """
        Ctor.

        :param options: Options for path service from configuration.
        :type options: dict
        :param session: Instance of `ApplicationSession` to be used for forwarding events.
        :type session: obj
        """
        Resource.__init__(self)
        self._options = options
        self._session = session
        self.log = make_logger()

        self._key = None
        if 'key' in options:
            self._key = options['key'].encode('utf8')

        self._secret = None
        if 'secret' in options:
            self._secret = options['secret'].encode('utf8')

        self._post_body_limit = int(options.get('post_body_limit', 0))
        self._timestamp_delta_limit = int(options.get('timestamp_delta_limit', 300))

        self._require_ip = None
        if 'require_ip' in options:
            self._require_ip = [IPNetwork(net) for net in options['require_ip']]

        self._require_tls = options.get('require_tls', None)

    def _deny_request(self, request, code, reason, **kwargs):
        """
        Called when client request is denied.
        """
        self.log.debug("[request denied] - {code} / " + reason,
                       code=code, **kwargs)
        request.setResponseCode(code)
        return reason.format(**kwargs).encode("utf8") + b"\n"

    def render(self, request):
        self.log.debug("[render] method={request.method} path={request.path} args={request.args}",
                       request=request)

        if request.method != b"POST":
            return self._deny_request(request, 405, u"HTTP/{0} not allowed".format(nativeString(request.method)))
        else:
            return self.render_POST(request)

    def render_POST(self, request):
        """
        Receives an HTTP/POST request, and then calls the Publisher/Caller
        processor.
        """
        # read HTTP/POST body
        body = request.content.read()

        args = request.args
        headers = request.requestHeaders

        # check content type + charset encoding
        #
        content_type_header = headers.getRawHeaders(b"content-type", [])

        if len(content_type_header) > 0:
            content_type_elements = [
                x.strip().lower()
                for x in content_type_header[0].split(b";")
            ]
        else:
            content_type_elements = []

        if self.decode_as_json:
            if len(content_type_elements) == 0 or \
               b'application/json' != content_type_elements[0]:
                return self._deny_request(
                    request, 400,
                    u"bad or missing content type, should be 'application/json'")

        encoding_parts = {}

        if len(content_type_elements) > 1:
            try:
                for item in content_type_elements:
                    if b"=" not in item:
                        # Don't bother looking at things "like application/json"
                        continue

                    # Parsing things like:
                    # charset=utf-8
                    _ = nativeString(item).split("=")
                    assert len(_) == 2

                    # We don't want duplicates
                    key = _[0].strip().lower()
                    assert key not in encoding_parts
                    encoding_parts[key] = _[1].strip().lower()
            except:
                return self._deny_request(request, 400,
                                          u"mangled Content-Type header")

        charset_encoding = encoding_parts.get("charset", "utf-8")

        if charset_encoding not in ["utf-8", "utf8"]:
            return self._deny_request(
                request, 400,
                (u"'{charset_encoding}' is not an accepted charset encoding, "
                 u"must be utf-8"),
                charset_encoding=charset_encoding)

        # enforce "post_body_limit"
        #
        body_length = len(body)
        content_length_header = headers.getRawHeaders(b"content-length", [])

        if len(content_length_header) == 1:
            content_length = int(content_length_header[0])
        elif len(content_length_header) > 1:
            return self._deny_request(
                request, 400,
                u"Multiple Content-Length headers are not allowed")
        else:
            content_length = body_length

        if body_length != content_length:
            # Prevent the body length from being different to the given
            # Content-Length. This is so that clients can't lie and bypass
            # length restrictions by giving an incorrect header with a large
            # body.
            return self._deny_request(request, 400, u"HTTP/POST body length ({0}) is different to Content-Length ({1})".format(body_length, content_length))

        if self._post_body_limit and content_length > self._post_body_limit:
            return self._deny_request(request, 400, u"HTTP/POST body length ({0}) exceeds maximum ({1})".format(content_length, self._post_body_limit))

        #
        # parse/check HTTP/POST query parameters
        #

        # key
        #
        if 'key' in args:
            key_str = args["key"][0]
        else:
            if self._secret:
                return self._deny_request(request, 400, u"signed request required, but mandatory 'key' field missing")

        # timestamp
        #
        if 'timestamp' in args:
            timestamp_str = args["timestamp"][0]
            try:
                ts = datetime.datetime.strptime(nativeString(timestamp_str), "%Y-%m-%dT%H:%M:%S.%fZ")
                delta = abs((ts - datetime.datetime.utcnow()).total_seconds())
                if self._timestamp_delta_limit and delta > self._timestamp_delta_limit:
                    return self._deny_request(request, 400, u"request expired (delta {0} seconds)".format(delta))
            except ValueError:
                return self._deny_request(request, 400, u"invalid timestamp '{0}' (must be UTC/ISO-8601, e.g. '2011-10-14T16:59:51.123Z')".format(timestamp_str))
        else:
            if self._secret:
                return self._deny_request(request, 400, u"signed request required, but mandatory 'timestamp' field missing")

        # seq
        #
        if 'seq' in args:
            seq_str = args["seq"][0]
            try:
                # FIXME: check sequence
                seq = int(seq_str)  # noqa
            except:
                return self._deny_request(request, 400, u"invalid sequence number '{0}' (must be an integer)".format(seq_str))
        else:
            if self._secret:
                return self._deny_request(request, 400, u"signed request required, but mandatory 'seq' field missing")

        # nonce
        #
        if 'nonce' in args:
            nonce_str = args["nonce"][0]
            try:
                # FIXME: check nonce
                nonce = int(nonce_str)  # noqa
            except:
                return self._deny_request(request, 400, u"invalid nonce '{0}' (must be an integer)".format(nonce_str))
        else:
            if self._secret:
                return self._deny_request(request, 400, u"signed request required, but mandatory 'nonce' field missing")

        # signature
        #
        if 'signature' in args:
            signature_str = args["signature"][0]
        else:
            if self._secret:
                return self._deny_request(request, 400, u"signed request required, but mandatory 'signature' field missing")

        # do more checks if signed requests are required
        #
        if self._secret:

            if key_str != self._key:
                return self._deny_request(request, 400, u"unknown key '{0}' in signed request".format(nativeString(key_str)))

            # Compute signature: HMAC[SHA256]_{secret} (key | timestamp | seq | nonce | body) => signature
            hm = hmac.new(self._secret, None, hashlib.sha256)
            hm.update(key_str)
            hm.update(timestamp_str)
            hm.update(seq_str)
            hm.update(nonce_str)
            hm.update(body)
            signature_recomputed = base64.urlsafe_b64encode(hm.digest())

            if signature_str != signature_recomputed:
                return self._deny_request(request, 401, u"invalid request signature")
            else:
                self.log.debug("ok, request signature valid.")

        # user_agent = headers.get("user-agent", "unknown")
        client_ip = request.getClientIP()
        is_secure = request.isSecure()

        # enforce client IP address
        #
        if self._require_ip:
            ip = IPAddress(nativeString(client_ip))
            allowed = False
            for net in self._require_ip:
                if ip in net:
                    allowed = True
                    break
            if not allowed:
                return self._deny_request(request, 400, u"request denied based on IP address")

        # enforce TLS
        #
        if self._require_tls:
            if not is_secure:
                return self._deny_request(request, 400, u"request denied because not using TLS")

        # FIXME: authorize request
        authorized = True

        if not authorized:
            return self._deny_request(request, 401, u"not authorized")

<<<<<<< HEAD
            try:
                event = body.decode(charset_encoding)
            except UnicodeDecodeError:
                return self._deny_request(
                    request, 400,
                    (u"invalid request event - HTTP/POST body was undecodable "
                     u"(not '{charset_encoding}') - specify a valid charset "
                     u"in the Content-Type header"),
                    charset_encoding=charset_encoding)

            if self.decode_as_json:
                try:
                    event = json.loads(event)

                except Exception as e:
                    return self._deny_request(request, 400, u"invalid request event - HTTP/POST body must be valid JSON: {0}".format(e))

                if not isinstance(event, dict):
                    return self._deny_request(request, 400, u"invalid request event - HTTP/POST body must be JSON dict")

            return self._process(request, event)
=======
        try:
            _validator.reset()
            validation_result = _validator.validate(body)
>>>>>>> 558bc58c

            # validate() returns a 4-tuple, of which item 0 is whether it
            # is valid
            if not validation_result[0]:
                raise _InvalidUnicode()
            event = json.loads(body.decode("utf8"))

        except (UnicodeDecodeError, _InvalidUnicode):
            return self._deny_request(
                request, 400,
                u"invalid request event - HTTP/POST body was invalid UTF-8")
        except Exception as e:
            return self._deny_request(
                request, 400,
                (u"invalid request event - HTTP/POST body must be valid "
                 u"JSON: {exc}"), exc=e)

        if not isinstance(event, dict):
            return self._deny_request(
                request, 400,
                u"invalid request event - HTTP/POST body must be JSON dict")

        return self._process(request, event)

    def _process(self, request, event):
        raise NotImplementedError()<|MERGE_RESOLUTION|>--- conflicted
+++ resolved
@@ -302,33 +302,9 @@
         if not authorized:
             return self._deny_request(request, 401, u"not authorized")
 
-<<<<<<< HEAD
-            try:
-                event = body.decode(charset_encoding)
-            except UnicodeDecodeError:
-                return self._deny_request(
-                    request, 400,
-                    (u"invalid request event - HTTP/POST body was undecodable "
-                     u"(not '{charset_encoding}') - specify a valid charset "
-                     u"in the Content-Type header"),
-                    charset_encoding=charset_encoding)
-
-            if self.decode_as_json:
-                try:
-                    event = json.loads(event)
-
-                except Exception as e:
-                    return self._deny_request(request, 400, u"invalid request event - HTTP/POST body must be valid JSON: {0}".format(e))
-
-                if not isinstance(event, dict):
-                    return self._deny_request(request, 400, u"invalid request event - HTTP/POST body must be JSON dict")
-
-            return self._process(request, event)
-=======
         try:
             _validator.reset()
             validation_result = _validator.validate(body)
->>>>>>> 558bc58c
 
             # validate() returns a 4-tuple, of which item 0 is whether it
             # is valid
