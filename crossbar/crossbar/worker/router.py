###############################################################################
##
##  Copyright (C) 2014-2015 Tavendo GmbH
##
##  This program is free software: you can redistribute it and/or modify
##  it under the terms of the GNU Affero General Public License, version 3,
##  as published by the Free Software Foundation.
##
##  This program is distributed in the hope that it will be useful,
##  but WITHOUT ANY WARRANTY; without even the implied warranty of
##  MERCHANTABILITY or FITNESS FOR A PARTICULAR PURPOSE. See the
##  GNU Affero General Public License for more details.
##
##  You should have received a copy of the GNU Affero General Public License
##  along with this program. If not, see <http://www.gnu.org/licenses/>.
##
###############################################################################

from __future__ import absolute_import

__all__ = ['RouterWorker']


import os
import sys
import jinja2
import importlib
import pkg_resources
from datetime import datetime


from twisted.internet import reactor

from twisted.python import log
from twisted.internet.defer import DeferredList
from twisted.internet.defer import inlineCallbacks

from twisted.internet.endpoints import serverFromString

from autobahn.twisted.wamp import ApplicationSession
from autobahn.wamp.exception import ApplicationError

from crossbar.router.session import CrossbarRouterSessionFactory, \
                                    CrossbarRouterFactory, \
                                    CrossbarRouterServiceSession

from crossbar.router.protocol import CrossbarWampWebSocketServerFactory, \
                                     CrossbarWampRawSocketServerFactory

from crossbar.worker.testee import WebSocketTesteeServerFactory, \
                                   StreamTesteeServerFactory

from twisted.internet import reactor
from crossbar.twisted.endpoint import create_listening_port_from_config

from autobahn.wamp.types import PublishOptions, \
                                RegisterOptions


try:
   from twisted.web.wsgi import WSGIResource
   _HAS_WSGI = True
except ImportError:
   ## Twisted hasn't ported this to Python 3 yet
   _HAS_WSGI = False


from autobahn.twisted.resource import WebSocketResource, \
                                      WSGIRootResource, \
                                      HTTPChannelHixie76Aware

from crossbar.twisted.resource import WampLongPollResource, \
                                      SchemaDocResource

import importlib
import pkg_resources

from twisted.web.server import Site

## monkey patch the Twisted Web server identification
import twisted
import crossbar
twisted.web.server.version = "Crossbar/{}".format(crossbar.__version__)

try:
   from twisted.web.static import File
   from crossbar.twisted.resource import FileNoListing
   _HAS_STATIC = True
except ImportError:
   ## Twisted hasn't ported this to Python 3 yet
   _HAS_STATIC = False


from twisted.web.resource import Resource

from crossbar.twisted.site import createHSTSRequestFactory

from crossbar.twisted.resource import JsonResource, \
                                      Resource404, \
                                      RedirectResource, \
                                      PusherResource

from autobahn.twisted.flashpolicy import FlashPolicyFactory

from crossbar.twisted.resource import _HAS_STATIC, _HAS_CGI

if _HAS_CGI:
   from crossbar.twisted.resource import CgiDirectory



from autobahn.wamp.types import ComponentConfig
from autobahn.twisted.wamp import ApplicationSession

from crossbar.worker.native import NativeWorkerSession

from crossbar.common import checkconfig
from crossbar.twisted.site import patchFileContentTypes



EXTRA_MIME_TYPES = {
   '.svg': 'image/svg+xml',
   '.jgz': 'text/javascript'
}



class RouterTransport:
   """
   A transport attached to a router.
   """
   def __init__(self, id, config, factory, port):
      """
      Ctor.

      :param id: The transport ID within the router.
      :type id: str
      :param config: The transport's configuration.
      :type config: dict
      :param factory: The transport factory in use.
      :type factory: obj
      :param port: The transport's listening port (https://twistedmatrix.com/documents/current/api/twisted.internet.interfaces.IListeningPort.html)
      :type port: obj
      """
      self.id = id
      self.config = config
      self.factory = factory
      self.port = port



class RouterComponent:
   """
   An embedded application component running inside a router instance.
   """
   def __init__(self, id, config, session):
      """
      Ctor.

      :param id: The component ID within the router instance.
      :type id: str
      :param config: The component's configuration.
      :type config: dict
      :param session: The component application session.
      :type session: obj (instance of ApplicationSession)
      """
      self.id = id
      self.config = config
      self.session = session
      self.created = datetime.utcnow()



class RouterRealm:
   """
   A realm managed by a router.
   """

   def __init__(self, id, config, session = None):
      """
      Ctor.

      :param id: The realm ID within the router.
      :type id: str
      :param config: The realm configuration.
      :type config: dict
      :param session: The realm service session.
      :type session: instance of CrossbarRouterServiceSession
      """
      self.id = id
      self.config = config
      self.session = session
      self.created = datetime.utcnow()
      self.roles = {}



class RouterRealmRole:
   """
   A role in a realm managed by a router.
   """

   def __init__(self, id, config):
      """
      Ctor.

      :param id: The role ID within the realm.
      :type id: str
      :param config: The role configuration.
      :type config: dict
      """



class RouterWorkerSession(NativeWorkerSession):
   """
   A native Crossbar.io worker that runs a WAMP router which can manage
   multiple realms, run multiple transports and links, as well as host
   multiple (embedded) application components.
   """
   WORKER_TYPE = 'router'


   @inlineCallbacks
   def onJoin(self, details):
      """
      Called when worker process has joined the node's management realm.
      """
      yield NativeWorkerSession.onJoin(self, details, publish_ready = False)

      ## Jinja2 templates for Web (like WS status page et al)
      ##
      templates_dir = os.path.abspath(pkg_resources.resource_filename("crossbar", "web/templates"))
      if self.debug:
         log.msg("Using Web templates from {}".format(templates_dir))
      self._templates = jinja2.Environment(loader = jinja2.FileSystemLoader(templates_dir))

      ## factory for producing (per-realm) routers
      self.factory = CrossbarRouterFactory()

      ## factory for producing router sessions
      self.session_factory = CrossbarRouterSessionFactory(self.factory)

      ## map: realm ID -> RouterRealm
      self.realms = {}

      ## map: realm URI -> realm ID
      self.realm_to_id = {}

      ## map: transport ID -> RouterTransport
      self.transports = {}

      ## map: link ID -> RouterLink
      self.links = {}

      ## map: component ID -> RouterComponent
      self.components = {}

      ## the procedures registered
      procs = [
         'get_router_realms',
         'start_router_realm',
         'stop_router_realm',
         'get_router_realm_roles',
         'start_router_realm_role',
         'stop_router_realm_role',
         'get_router_components',
         'start_router_component',
         'stop_router_component',
         'get_router_transports',
         'start_router_transport',
         'stop_router_transport',
         'get_router_links',
         'start_router_link',
         'stop_router_link'
      ]

      dl = []
      for proc in procs:
         uri = '{}.{}'.format(self._uri_prefix, proc)
         if self.debug:
            log.msg("Registering procedure '{}'".format(uri))
         dl.append(self.register(getattr(self, proc), uri, options = RegisterOptions(details_arg = 'details', discloseCaller = True)))

      regs = yield DeferredList(dl)

      if self.debug:
         log.msg("RouterWorker registered {} procedures".format(len(regs)))

      ## NativeWorkerSession.publish_ready()
      yield self.publish_ready()



   def get_router_realms(self, details = None):
      """
      List realms currently managed by this router.
      """
      if self.debug:
         log.msg("{}.get_router_realms".format(self.__class__.__name__))

      raise NotImplementedError()



   def start_router_realm(self, id, config, schemas = None, details = None):
      """
      Starts a realm managed by this router.

      :param id: The ID of the realm to start.
      :type id: str
      :param config: The realm configuration.
      :type config: dict
      :param schemas: An (optional) initial schema dictionary to load.
      :type schemas: dict
      """
      if self.debug:
         log.msg("{}.start_router_realm".format(self.__class__.__name__), id, config, schemas)

      # URI of the realm to start
      realm = config['name']

      # track realm
      rlm = RouterRealm(id, config)
      self.realms[id] = rlm
      self.realm_to_id[realm] = id

      # create a new router for the realm
      router = self.factory.start_realm(rlm)

<<<<<<< HEAD
      self.session_factory.add(session, authrole = u'trusted')
=======
      # add a router/realm service session
      cfg = ComponentConfig(realm)
      rlm.session = CrossbarRouterServiceSession(cfg, router, schemas)
      self.session_factory.add(rlm.session, authrole = 'trusted')
>>>>>>> 80158ac9



   def stop_router_realm(self, id, close_sessions = False, details = None):
      """
      Stop a router realm.

      When a realm has stopped, no new session will be allowed to attach to the realm.
      Optionally, close all sessions currently attached to the realm.

      :param id: ID of the realm to stop.
      :type id: str
      :param close_sessions: If `True`, close all session currently attached.
      :type close_sessions: bool
      """
      if self.debug:
         log.msg("{}.stop_router_realm".format(self.__class__.__name__), id, close_sessions)

      ## FIXME
      raise NotImplementedError()



   def get_router_realm_roles(self, id, details = None):
      """

      :param id: The ID of the router realm to list roles for.
      :type id: str

      :returns: list -- A list of roles.
      """
      if self.debug:
         log.msg("{}.get_router_realm_roles".format(self.__class__.__name__), id)

      if id not in self.realms:
         raise ApplicationError("crossbar.error.no_such_object", "No realm with ID '{}'".format(id))

      return self.realms[id].roles.values()



   def start_router_realm_role(self, id, role_id, config, details = None):
      """
      Adds a role to a realm.

      :param id: The ID of the realm the role should be added to.
      :type id: str
      :param role_id: The ID of the role to add.
      :type role_id: str
      :param config: The role configuration.
      :type config: dict
      """
      if self.debug:
         log.msg("{}.add_router_realm_role".format(self.__class__.__name__), id, role_id, config)

      if id not in self.realms:
         raise ApplicationError("crossbar.error.no_such_object", "No realm with ID '{}'".format(id))

      if role_id in self.realms[id].roles:
         raise ApplicationError("crossbar.error.already_exists", "A role with ID '{}' already exists in realm with ID '{}'".format(role_id, id))

      self.realms[id].roles[role_id] = RouterRealmRole(role_id, config)

      realm = self.realms[id].config['name']
      self.factory.add_role(realm, config)



   def stop_router_realm_role(self, id, role_id, details = None):
      """
      Drop a role from a realm.

      :param id: The ID of the realm to drop a role from.
      :type id: str
      :param role_id: The ID of the role within the realm to drop.
      :type role_id: str
      """
      if self.debug:
         log.msg("{}.drop_router_realm_role".format(self.__class__.__name__), id, role_id)

      if id not in self.realms:
         raise ApplicationError("crossbar.error.no_such_object", "No realm with ID '{}'".format(id))

      if role_id not in self.realms[id].roles:
         raise ApplicationError("crossbar.error.no_such_object", "No role with ID '{}' in realm with ID '{}'".format(role_id, id))

      del self.realms[id].roles[role_id]



   def get_router_components(self, details = None):
      """
      List application components currently running (embedded) in this router.
      """
      if self.debug:
         log.msg("{}.get_router_components".format(self.__class__.__name__))

      res = []
      for component in sorted(self._components.values(), key = lambda c: c.created):
         res.append({
            'id': component.id,
            'created': utcstr(component.created),
            'config': component.config,
         })
      return res



   def start_router_component(self, id, config, details = None):
      """
      Dynamically start an application component to run next to the router in "embedded mode".

      :param id: The ID of the component to start.
      :type id: str
      :param config: The component configuration.
      :type config: obj
      """
      if self.debug:
         log.msg("{}.start_router_component".format(self.__class__.__name__), id, config)

      ## prohibit starting a component twice
      ##
      if id in self.components:
         emsg = "ERROR: could not start component - a component with ID '{}'' is already running (or starting)".format(id)
         log.msg(emsg)
         raise ApplicationError('crossbar.error.already_running', emsg)

      ## check configuration
      ##
      try:
         checkconfig.check_router_component(config)
      except Exception as e:
         emsg = "ERROR: invalid router component configuration ({})".format(e)
         log.msg(emsg)
         raise ApplicationError("crossbar.error.invalid_configuration", emsg)
      else:
         if self.debug:
            log.msg("Starting {}-component on router.".format(config['type']))


      realm = config['realm']
      cfg = ComponentConfig(realm = realm, extra = config.get('extra', None))

      if config['type'] == 'class':

         try:
            klassname = config['classname']

            if self.debug:
               log.msg("Starting class '{}'".format(klassname))

            c = klassname.split('.')
            module_name, klass_name = '.'.join(c[:-1]), c[-1]
            module = importlib.import_module(module_name)
            make = getattr(module, klass_name)

         except Exception as e:
            emsg = "Failed to import class '{}' - {}".format(klassname, e)
            log.msg(emsg)
            raise ApplicationError("crossbar.error.class_import_failed", emsg)

      elif config['type'] == 'wamplet':

         try:
            dist = config['package']
            name = config['entrypoint']

            if self.debug:
               log.msg("Starting WAMPlet '{}/{}'".format(dist, name))

            ## make is supposed to make instances of ApplicationSession
            make = pkg_resources.load_entry_point(dist, 'autobahn.twisted.wamplet', name)

         except Exception as e:
            emsg = "Failed to import wamplet '{}/{}' - {}".format(dist, name, e)
            log.msg(emsg)
            raise ApplicationError("crossbar.error.class_import_failed", emsg)

      else:
         raise ApplicationError("crossbar.error.invalid_configuration", "invalid component type '{}'".format(config['type']))


      ## .. and create and add an WAMP application session to
      ## run the component next to the router
      ##
      try:
         session = make(cfg)
      except Exception as e:
         raise ApplicationError("crossbar.error.class_import_failed", str(e))

      if not isinstance(session, ApplicationSession):
         raise ApplicationError("crossbar.error.class_import_failed", "session not derived of ApplicationSession")


      self.components[id] = RouterComponent(id, config, session)
      self.session_factory.add(session, authrole = config.get('role', 'anonymous'))



   def stop_router_component(self, id, details = None):
      """
      Stop an application component running on this router.

      :param id: The ID of the component to stop.
      :type id: str
      """
      if self.debug:
         log.msg("{}.stop_router_component".format(self.__class__.__name__), id)

      if id in self._components:
         if self.debug:
            log.msg("Worker {}: stopping component {}".format(self.config.extra.worker, id))

         try:
            #self._components[id].disconnect()
            self._session_factory.remove(self._components[id])
            del self._components[id]
         except Exception as e:
            raise ApplicationError("crossbar.error.component.cannot_stop", "Failed to stop component {}: {}".format(id, e))
      else:
         raise ApplicationError("crossbar.error.no_such_component", "No component {}".format(id))



   def get_router_transports(self, details = None):
      """
      List currently running transports.
      """
      if self.debug:
         log.msg("{}.get_router_transports".format(self.__class__.__name__))

      res = {}
      for key, transport in self._transports.items():
         res[key] = transport.config
      return res
      #return sorted(self._transports.keys())



   def start_router_transport(self, id, config, details = None):
      """
      Start a transport on this router.

      :param id: The ID of the transport to start.
      :type id: str
      :param config: The transport configuration.
      :type config: dict
      """
      if self.debug:
         log.msg("{}.start_router_transport".format(self.__class__.__name__), id, config)

      ## prohibit starting a transport twice
      ##
      if id in self.transports:
         emsg = "ERROR: could not start transport - a transport with ID '{}'' is already running (or starting)".format(id)
         log.msg(emsg)
         raise ApplicationError('crossbar.error.already_running', emsg)

      ## check configuration
      ##
      try:
         checkconfig.check_router_transport(config)
      except Exception as e:
         emsg = "ERROR: invalid router transport configuration ({})".format(e)
         log.msg(emsg)
         raise ApplicationError("crossbar.error.invalid_configuration", emsg)
      else:
         if self.debug:
            log.msg("Starting {}-transport on router.".format(config['type']))


      ## standalone WAMP-RawSocket transport
      ##
      if config['type'] == 'rawsocket':

         transport_factory = CrossbarWampRawSocketServerFactory(self.session_factory, config)
         transport_factory.noisy = False


      ## standalone WAMP-WebSocket transport
      ##
      elif config['type'] == 'websocket':

         transport_factory = CrossbarWampWebSocketServerFactory(self.session_factory, self.config.extra.cbdir, config, self._templates)
         transport_factory.noisy = False


      ## Flash-policy file server pseudo transport
      ##
      elif config['type'] == 'flashpolicy':

         transport_factory = FlashPolicyFactory(config.get('allowed_domain', None), config.get('allowed_ports', None))


      ## WebSocket testee pseudo transport
      ##
      elif config['type'] == 'websocket.testee':

         transport_factory = WebSocketTesteeServerFactory(config, self._templates)


      ## Stream testee pseudo transport
      ##
      elif config['type'] == 'stream.testee':

         transport_factory = StreamTesteeServerFactory()


      ## Twisted Web based transport
      ##
      elif config['type'] == 'web':

         options = config.get('options', {})

         ## create Twisted Web root resource
         ##
         root_config = config['paths']['/']

         root_type = root_config['type']
         root_options = root_config.get('options', {})


         ## Static file hierarchy root resource
         ##
         if root_type == 'static':

            if 'directory' in root_config:

               root_dir = os.path.abspath(os.path.join(self.config.extra.cbdir, root_config['directory']))

            elif 'package' in root_config:

               if not 'resource' in root_config:
                  raise ApplicationError("crossbar.error.invalid_configuration", "missing resource")

               try:
                  mod = importlib.import_module(root_config['package'])
               except ImportError as e:
                  emsg = "ERROR: could not import resource '{}' from package '{}' - {}".format(root_config['resource'], root_config['package'], e)
                  log.msg(emsg)
                  raise ApplicationError("crossbar.error.invalid_configuration", emsg)
               else:
                  try:
                     root_dir = os.path.abspath(pkg_resources.resource_filename(root_config['package'], root_config['resource']))
                  except Exception as e:
                     emsg = "ERROR: could not import resource '{}' from package '{}' - {}".format(root_config['resource'], root_config['package'], e)
                     log.msg(emsg)
                     raise ApplicationError("crossbar.error.invalid_configuration", emsg)
                  else:
                     mod_version = getattr(mod, '__version__', '?.?.?')
                     log.msg("Loaded static Web resource '{}' from package '{} {}' (filesystem path {})".format(root_config['resource'], root_config['package'], mod_version, root_dir))

            else:
               raise ApplicationError("crossbar.error.invalid_configuration", "missing web spec")

            root_dir = root_dir.encode('ascii', 'ignore') # http://stackoverflow.com/a/20433918/884770
            if self.debug:
               log.msg("Starting Web service at root directory {}".format(root_dir))


            ## create resource for file system hierarchy
            ##
            if root_options.get('enable_directory_listing', False):
               root = File(root_dir)
            else:
               root = FileNoListing(root_dir)

            ## set extra MIME types
            ##
            root.contentTypes.update(EXTRA_MIME_TYPES)
            if 'mime_types' in root_options:
               root.contentTypes.update(root_options['mime_types'])
            patchFileContentTypes(root)

            ## render 404 page on any concrete path not found
            ##
            root.childNotFound = Resource404(self._templates, root_dir)


         ## WSGI root resource
         ##
         elif root_type == 'wsgi':

            if not _HAS_WSGI:
               raise ApplicationError("crossbar.error.invalid_configuration", "WSGI unsupported")

            wsgi_options = root_config.get('options', {})

            if not 'module' in root_config:
               raise ApplicationError("crossbar.error.invalid_configuration", "missing WSGI app module")

            if not 'object' in root_config:
               raise ApplicationError("crossbar.error.invalid_configuration", "missing WSGI app object")

            ## import WSGI app module and object
            mod_name = root_config['module']
            try:
               mod = importlib.import_module(mod_name)
            except ImportError as e:
               raise ApplicationError("crossbar.error.invalid_configuration", "WSGI app module '{}' import failed: {} - Python search path was {}".format(mod_name, e, sys.path))
            else:
               obj_name = root_config['object']
               if not obj_name in mod.__dict__:
                  raise ApplicationError("crossbar.error.invalid_configuration", "WSGI app object '{}' not in module '{}'".format(obj_name, mod_name))
               else:
                  app = getattr(mod, obj_name)

            ## create a Twisted Web WSGI resource from the user's WSGI application object
            try:
               wsgi_resource = WSGIResource(reactor, reactor.getThreadPool(), app)
            except Exception as e:
               raise ApplicationError("crossbar.error.invalid_configuration", "could not instantiate WSGI resource: {}".format(e))
            else:
               ## create a root resource serving everything via WSGI
               root = WSGIRootResource(wsgi_resource, {})


         ## Redirecting root resource
         ##
         elif root_type == 'redirect':

            redirect_url = root_config['url'].encode('ascii', 'ignore')
            root = RedirectResource(redirect_url)


         ## Pusher resource
         ##
         elif root_type == 'pusher':

            ## create a vanilla session: the pusher will use this to inject events
            ##
            pusher_session_config = ComponentConfig(realm = root_config['realm'], extra = None)
            pusher_session = ApplicationSession(pusher_session_config)

            ## add the pushing session to the router
            ##
            self.session_factory.add(pusher_session, authrole = root_config.get('role', 'anonymous'))

            ## now create the pusher Twisted Web resource and add it to resource tree
            ##
            root = PusherResource(root_config.get('options', {}), pusher_session)


         ## Invalid root resource
         ##
         else:
            raise ApplicationError("crossbar.error.invalid_configuration", "invalid Web root path type '{}'".format(root_type))


         ## create Twisted Web resources on all non-root paths configured
         ##
         self.add_paths(root, config.get('paths', {}))


         ## create the actual transport factory
         ##
         transport_factory = Site(root)
         transport_factory.noisy = False


         ## Web access logging
         ##
         if not options.get('access_log', False):
            transport_factory.log = lambda _: None

         ## Traceback rendering
         ##
         transport_factory.displayTracebacks = options.get('display_tracebacks', False)

         ## HSTS
         ##
         if options.get('hsts', False):
            if 'tls' in config['endpoint']:
               hsts_max_age = int(options.get('hsts_max_age', 31536000))
               transport_factory.requestFactory = createHSTSRequestFactory(transport_factory.requestFactory, hsts_max_age)
            else:
               log.msg("Warning: HSTS requested, but running on non-TLS - skipping HSTS")

         ## enable Hixie-76 on Twisted Web
         ##
         if options.get('hixie76_aware', False):
            transport_factory.protocol = HTTPChannelHixie76Aware # needed if Hixie76 is to be supported


      ## Unknown transport type
      ##
      else:
         ## should not arrive here, since we did check_transport() in the beginning
         raise Exception("logic error")


      ## create transport endpoint / listening port from transport factory
      ##
      d = create_listening_port_from_config(config['endpoint'], transport_factory, self.config.extra.cbdir, reactor)

      def ok(port):
         self.transports[id] = RouterTransport(id, config, transport_factory, port)
         if self.debug:
            log.msg("Router transport '{}'' started and listening".format(id))
         return

      def fail(err):
         emsg = "ERROR: cannot listen on transport endpoint ({})".format(err.value)
         log.msg(emsg)
         raise ApplicationError("crossbar.error.cannot_listen", emsg)

      d.addCallbacks(ok, fail)
      return d



   def add_paths(self, resource, paths):
      """
      Add all configured non-root paths under a resource.

      :param resource: The parent resource under which to add paths.
      :type resource: Resource
      :param paths: The path configurations.
      :type paths: dict
      """
      for path in sorted(paths):

         if path != "/":

            resource.putChild(path, self.create_resource(paths[path]))



   def create_resource(self, path_config):
      """
      Creates child resource to be added to the parent.

      :param path_config: Configuration for the new child resource.
      :type path_config: dict

      :returns: Resource -- the new child resource
      """
      ## WAMP-WebSocket resource
      ##
      if path_config['type'] == 'websocket':

         ws_factory = CrossbarWampWebSocketServerFactory(self.session_factory, self.config.extra.cbdir, path_config, self._templates)

         ## FIXME: Site.start/stopFactory should start/stop factories wrapped as Resources
         ws_factory.startFactory()

         return WebSocketResource(ws_factory)


      ## Static file hierarchy resource
      ##
      elif path_config['type'] == 'static':

         static_options = path_config.get('options', {})

         if 'directory' in path_config:

            static_dir = os.path.abspath(os.path.join(self.config.extra.cbdir, path_config['directory']))

         elif 'package' in path_config:

            if not 'resource' in path_config:
               raise ApplicationError("crossbar.error.invalid_configuration", "missing resource")

            try:
               mod = importlib.import_module(path_config['package'])
            except ImportError as e:
               emsg = "ERROR: could not import resource '{}' from package '{}' - {}".format(path_config['resource'], path_config['package'], e)
               log.msg(emsg)
               raise ApplicationError("crossbar.error.invalid_configuration", emsg)
            else:
               try:
                  static_dir = os.path.abspath(pkg_resources.resource_filename(path_config['package'], path_config['resource']))
               except Exception as e:
                  emsg = "ERROR: could not import resource '{}' from package '{}' - {}".format(path_config['resource'], path_config['package'], e)
                  log.msg(emsg)
                  raise ApplicationError("crossbar.error.invalid_configuration", emsg)

         else:

            raise ApplicationError("crossbar.error.invalid_configuration", "missing web spec")

         static_dir = static_dir.encode('ascii', 'ignore') # http://stackoverflow.com/a/20433918/884770

         ## create resource for file system hierarchy
         ##
         if static_options.get('enable_directory_listing', False):
            static_resource = File(static_dir)
         else:
            static_resource = FileNoListing(static_dir)

         ## set extra MIME types
         ##
         static_resource.contentTypes.update(EXTRA_MIME_TYPES)
         if 'mime_types' in static_options:
            static_resource.contentTypes.update(static_options['mime_types'])
         patchFileContentTypes(static_resource)

         ## render 404 page on any concrete path not found
         ##
         static_resource.childNotFound = Resource404(self._templates, static_dir)

         return static_resource


      ## WSGI resource
      ##
      elif path_config['type'] == 'wsgi':

         if not _HAS_WSGI:
            raise ApplicationError("crossbar.error.invalid_configuration", "WSGI unsupported")

         wsgi_options = path_config.get('options', {})

         if not 'module' in path_config:
            raise ApplicationError("crossbar.error.invalid_configuration", "missing WSGI app module")

         if not 'object' in path_config:
            raise ApplicationError("crossbar.error.invalid_configuration", "missing WSGI app object")

         ## import WSGI app module and object
         mod_name = path_config['module']
         try:
            mod = importlib.import_module(mod_name)
         except ImportError as e:
            raise ApplicationError("crossbar.error.invalid_configuration", "WSGI app module '{}' import failed: {} - Python search path was {}".format(mod_name, e, sys.path))
         else:
            obj_name = path_config['object']
            if not obj_name in mod.__dict__:
               raise ApplicationError("crossbar.error.invalid_configuration", "WSGI app object '{}' not in module '{}'".format(obj_name, mod_name))
            else:
               app = getattr(mod, obj_name)

         ## create a Twisted Web WSGI resource from the user's WSGI application object
         try:
            wsgi_resource = WSGIResource(reactor, reactor.getThreadPool(), app)
         except Exception as e:
            raise ApplicationError("crossbar.error.invalid_configuration", "could not instantiate WSGI resource: {}".format(e))
         else:
            return wsgi_resource


      ## Redirecting resource
      ##
      elif path_config['type'] == 'redirect':
         redirect_url = path_config['url'].encode('ascii', 'ignore')
         return RedirectResource(redirect_url)


      ## JSON value resource
      ##
      elif path_config['type'] == 'json':
         value = path_config['value']

         return JsonResource(value)


      ## CGI script resource
      ##
      elif path_config['type'] == 'cgi':

         cgi_processor = path_config['processor']
         cgi_directory = os.path.abspath(os.path.join(self.config.extra.cbdir, path_config['directory']))
         cgi_directory = cgi_directory.encode('ascii', 'ignore') # http://stackoverflow.com/a/20433918/884770

         return CgiDirectory(cgi_directory, cgi_processor, Resource404(self._templates, cgi_directory))


      ## WAMP-Longpoll transport resource
      ##
      elif path_config['type'] == 'longpoll':

         path_options = path_config.get('options', {})

         lp_resource = WampLongPollResource(self.session_factory,
            timeout = path_options.get('request_timeout', 10),
            killAfter = path_options.get('session_timeout', 30),
            queueLimitBytes = path_options.get('queue_limit_bytes', 128 * 1024),
            queueLimitMessages = path_options.get('queue_limit_messages', 100),
            debug = path_options.get('debug', False),
            debug_transport_id = path_options.get('debug_transport_id', None)
         )
         lp_resource._templates = self._templates

         return lp_resource


      ## Pusher resource
      ##
      elif path_config['type'] == 'pusher':

         ## create a vanilla session: the pusher will use this to inject events
         ##
         pusher_session_config = ComponentConfig(realm = path_config['realm'], extra = None)
         pusher_session = ApplicationSession(pusher_session_config)

         ## add the pushing session to the router
         ##
         self.session_factory.add(pusher_session, authrole = path_config.get('role', 'anonymous'))

         ## now create the pusher Twisted Web resource
         ##
         return PusherResource(path_config.get('options', {}), pusher_session)


      ## Schema Docs resource
      ##
      elif path_config['type'] == 'schemadoc':

         realm = path_config['realm']

         if not realm in self.realm_to_id:
            raise ApplicationError("crossbar.error.no_such_object", "No realm with URI '{}' configured".format(realm))

         realm_id = self.realm_to_id[realm]

         realm_schemas = self.realms[realm_id].session._schemas

         return SchemaDocResource(self._templates, realm, realm_schemas)


      ## Nested subpath resource
      ##
      elif path_config['type'] == 'path':

         nested_paths = path_config.get('paths', {})

         if '/' in nested_paths:
            nested_resource = self.create_resource(nested_paths['/'])
         else:
            nested_resource = Resource()

         ## nest subpaths under the current entry
         ##
         self.add_paths(nested_resource, nested_paths)

         return nested_resource

      else:
         raise ApplicationError("crossbar.error.invalid_configuration", "invalid Web path type '{}'".format(path_config['type']))



   def stop_router_transport(self, id, details = None):
      """
      Stop a transport on this router on this router.

      :param id: The ID of the transport to stop.
      :type id: dict
      """
      if self.debug:
         log.msg("{}.stop_router_transport".format(self.__class__.__name__), id)

      ## FIXME
      if not id in self.transports:
#      if not id in self.transports or self.transports[id].status != 'started':
         emsg = "ERROR: cannot stop transport - no transport with ID '{}' (or already stopping)".format(id)
         log.msg(emsg)
         raise ApplicationError('crossbar.error.not_running', emsg)

      if self.debug:
         log.msg("Stopping transport with ID '{}'".format(id))

      d = self.transports[id].port.stopListening()

      def ok(_):
         del self.transports[id]

      def fail(err):
         raise ApplicationError("crossbar.error.cannot_stop", "Failed to stop transport: {}".format(str(err.value)))

      d.addCallbacks(ok, fail)
      return d



   def get_router_links(self, details = None):
      """
      List currently running router links.
      """
      if self.debug:
         log.msg("{}.get_router_links".format(self.__class__.__name__))

      raise NotImplementedError()



   def start_router_link(self, id, config, details = None):
      """
      Start a link on this router.

      :param id: The ID of the link to start.
      :type id: str
      :param config: The link configuration.
      :type config: dict
      """
      if self.debug:
         log.msg("{}.start_router_link".format(self.__class__.__name__), id, config)

      raise NotImplementedError()



   def stop_router_link(self, id, details = None):
      """
      Stop a link on this router.

      :param id: The ID of the link to stop.
      :type id: str
      """
      if self.debug:
         log.msg("{}.stop_router_link".format(self.__class__.__name__), id)

      raise NotImplementedError()<|MERGE_RESOLUTION|>--- conflicted
+++ resolved
@@ -329,14 +329,10 @@
       # create a new router for the realm
       router = self.factory.start_realm(rlm)
 
-<<<<<<< HEAD
-      self.session_factory.add(session, authrole = u'trusted')
-=======
       # add a router/realm service session
       cfg = ComponentConfig(realm)
       rlm.session = CrossbarRouterServiceSession(cfg, router, schemas)
-      self.session_factory.add(rlm.session, authrole = 'trusted')
->>>>>>> 80158ac9
+      self.session_factory.add(rlm.session, authrole = u'trusted')
 
 
 
