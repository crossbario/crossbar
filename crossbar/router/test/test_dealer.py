--- conflicted
+++ resolved
@@ -57,11 +57,7 @@
         """
 
         # create a router factory
-<<<<<<< HEAD
         self.router_factory = RouterFactory()
-=======
-        self.router_factory = RouterFactory(RouterOptions())
->>>>>>> 125bb9be
 
         # start a realm
         self.realm = RouterRealm(u'realm-001', {u'name': u'realm1'})
