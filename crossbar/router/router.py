--- conflicted
+++ resolved
@@ -430,7 +430,6 @@
         This is called from a finished, pending authentication when
         the realm assigned by the authenticator is currently not running.
         """
-<<<<<<< HEAD
         try:
             d = self._auto_starting[realm]
             self.log.debug("Already auto-activating '{realm}'; waiting.", realm=realm)
@@ -439,21 +438,13 @@
             proc = u'{}.activate_realm'.format(uri_prefix)
             self.log.info("Calling into node controller procedure '{proc}' with realm='{realm}'", proc=proc, realm=realm)
             d = self._auto_starting[realm] = self._node.call(proc, realm)
+            self.log.info("Auto-starting realm {realm} ...", realm=realm)
             def done(arg):
-                self.log.debug("Auto-activated realm '{realm}'", realm=realm)
+                self.log.debug("Auto-started realm '{realm}'", realm=realm)
                 del self._auto_starting[realm]
                 return arg
             d.addBoth(done)
         return d
-=======
-        uri_prefix = '.'.join(self._node._uri_prefix.split('.')[:-2])
-        proc = u'{}.activate_realm'.format(uri_prefix)
-        self.log.debug("Calling into node controller procedure '{proc}' with realm='{realm}'", proc=proc, realm=realm)
-
-        self.log.info("Auto-starting realm {realm} ...", realm=realm)
-        yield self._node.call(proc, realm)
-        self.log.info("Auto-started realm {realm}.", realm=realm)
->>>>>>> b403b54f
 
     @inlineCallbacks
     def auto_add_role(self, realm, role):
