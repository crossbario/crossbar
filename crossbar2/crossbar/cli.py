--- conflicted
+++ resolved
@@ -152,57 +152,10 @@
    with open(cf, 'rb') as infile:
       config = json.load(infile)
 
-<<<<<<< HEAD
-   from twisted.internet.endpoints import ProcessEndpoint, StandardErrorBehavior
-   from crossbar.processproxy import ProcessProxy
-
-
-   WORKER_MAP = {
-      "router": "router/worker.py",
-      "component.python": "router/worker.py"
-   }
-
-   if 'processes' in config:
-      for process in config['processes']:
-
-         if not process['type'] in WORKER_MAP:
-            #raise Exception("Illegal worker type '{}'".format(process['type']))
-            pass
-
-         else:
-
-            filename = pkg_resources.resource_filename('crossbar', WORKER_MAP[process['type']])
-
-            args = [executable, "-u", filename]
-
-            ep = ProcessEndpoint(reactor,
-                                 executable,
-                                 args,
-                                 #childFDs = {0: 'w', 1: 'r', 2: 2},
-                                 errFlag = StandardErrorBehavior.DROP,
-#                                 errFlag = StandardErrorBehavior.LOG,
-                                 env = os.environ)
-
-            d = ep.connect(transport_factory)
-
-            def onconnect(res):
-               log.msg("Worker forked with PID {}".format(res.transport.pid))
-               #print process
-               session_factory.add(ProcessProxy(res.transport.pid, process))
-
-            def onerror(err):
-               log.msg("Could not fork worker: {}".format(err.value))
-
-            d.addCallback(onconnect)
-
-   else:
-      raise Exception("no processes configured")
-=======
    ## create and start Crossbar.io node
    ##
    node = Node(reactor, config)
    node.start()
->>>>>>> 5e653f01
 
    ## enter event loop
    ##
